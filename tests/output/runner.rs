// (c) Meta Platforms, Inc. and affiliates.
//
// Use of this source code is governed by an MIT-style
// license that can be found in the LICENSE file or at
// https://opensource.org/licenses/MIT.

use std::sync::Arc;

use anyhow::Result;

use assert_json_diff::{assert_json_eq, assert_json_include};
use futures::future::BoxFuture;
use futures::future::Future;
use futures::FutureExt;
<<<<<<< HEAD
use ocptv::output::MeasurementSeriesElemDetails;
=======
use ocptv::output::Diagnosis;
>>>>>>> 6b189273
use serde_json::json;
use tokio::sync::Mutex;

use ocptv::output as tv;
use ocptv::output::OcptvError;
#[cfg(feature = "boxed-scopes")]
use tv::TestRunOutcome;
use tv::{
    Config, DutInfo, Error, HardwareInfo, Ident, Log, LogSeverity, Measurement,
    MeasurementSeriesInfo, SoftwareInfo, SoftwareType, StartedTestRun, StartedTestStep,
    Subcomponent, TestResult, TestRun, TestRunBuilder, TestStatus, TimestampProvider, Validator,
    ValidatorType,
};

const DATETIME: chrono::DateTime<chrono::offset::Utc> = chrono::DateTime::from_timestamp_nanos(0);
const DATETIME_FORMATTED: &str = "1970-01-01T00:00:00.000Z";
struct FixedTsProvider {}

impl TimestampProvider for FixedTsProvider {
    fn now(&self) -> chrono::DateTime<chrono_tz::Tz> {
        // all cases will use time 0 but this is configurable
        DATETIME.with_timezone(&chrono_tz::UTC)
    }
}

fn json_schema_version() -> serde_json::Value {
    // seqno for schemaVersion is always 0
    json!({
        "schemaVersion": {
            "major": tv::SPEC_VERSION.0,
            "minor": tv::SPEC_VERSION.1
        },
        "sequenceNumber": 0,
        "timestamp": DATETIME_FORMATTED
    })
}

fn json_run_default_start() -> serde_json::Value {
    // seqno for the default test run start is always 1
    json!({
        "testRunArtifact": {
            "testRunStart": {
                "dutInfo": {
                    "dutInfoId": "dut_id",
                    "softwareInfos": [{
                        "softwareInfoId": "sw0",
                        "name": "ubuntu",
                        "version": "22",
                        "softwareType": "SYSTEM",
                    }],
                    "hardwareInfos": [{
                        "hardwareInfoId": "hw0",
                        "name": "fan",
                        "location": "board0/fan"
                    }]
                },
                "name": "run_name",
                "parameters": {},
                "version": "1.0",
                "commandLine": ""
            }
        },
        "sequenceNumber": 1,
        "timestamp": DATETIME_FORMATTED
    })
}

fn json_run_pass(seqno: i32) -> serde_json::Value {
    json!({
        "testRunArtifact": {
            "testRunEnd": {
                "result": "PASS",
                "status": "COMPLETE"
            }
        },
        "sequenceNumber": seqno,
        "timestamp": DATETIME_FORMATTED
    })
}

fn json_step_default_start() -> serde_json::Value {
    // seqno for the default test run start is always 2
    json!({
        "testStepArtifact": {
            "testStepId": "step0",
            "testStepStart": {
                "name": "first step"
            }
        },
        "sequenceNumber": 2,
        "timestamp": DATETIME_FORMATTED
    })
}

fn json_step_complete(seqno: i32) -> serde_json::Value {
    json!({
        "testStepArtifact": {
            "testStepId": "step0",
            "testStepEnd": {
                "status": "COMPLETE"
            }
        },
        "sequenceNumber": seqno,
        "timestamp": DATETIME_FORMATTED
    })
}

async fn check_output<F, R>(expected: &[serde_json::Value], test_fn: F) -> Result<()>
where
    R: Future<Output = Result<()>>,
    F: FnOnce(TestRunBuilder, DutInfo) -> R,
{
    let buffer: Arc<Mutex<Vec<String>>> = Arc::new(Mutex::new(vec![]));
    let mut dut = DutInfo::builder("dut_id").build();
    dut.add_software_info(
        SoftwareInfo::builder("ubuntu")
            .id(Ident::Exact("sw0".to_owned())) // name is important as fixture
            .version("22")
            .software_type(SoftwareType::System)
            .build(),
    );
    dut.add_hardware_info(
        HardwareInfo::builder("fan")
            .id(Ident::Exact("hw0".to_owned()))
            .location("board0/fan")
            .build(),
    );

    let run_builder = TestRun::builder("run_name", "1.0").config(
        Config::builder()
            .with_buffer_output(Arc::clone(&buffer))
            .with_timestamp_provider(Box::new(FixedTsProvider {}))
            .build(),
    );

    // run the main test closure
    test_fn(run_builder, dut).await?;

    for (i, entry) in buffer.lock().await.iter().enumerate() {
        let value = serde_json::from_str::<serde_json::Value>(entry)?;
        assert_json_eq!(value, expected[i]);
    }

    Ok(())
}

async fn check_output_run<F>(expected: &[serde_json::Value], test_fn: F) -> Result<()>
where
    F: for<'a> FnOnce(&'a StartedTestRun, DutInfo) -> BoxFuture<'a, Result<(), tv::OcptvError>>,
{
    check_output(expected, |run_builder, dut| async move {
        let run = run_builder.build();

        let run = run.start(dut.clone()).await?;
        test_fn(&run, dut).await?;
        run.end(TestStatus::Complete, TestResult::Pass).await?;

        Ok(())
    })
    .await
}

async fn check_output_step<F>(expected: &[serde_json::Value], test_fn: F) -> Result<()>
where
    F: for<'a> FnOnce(&'a StartedTestStep, DutInfo) -> BoxFuture<'a, Result<(), tv::OcptvError>>,
{
    check_output(expected, |run_builder, dut| async move {
        let run = run_builder.build().start(dut.clone()).await?;

        let step = run.add_step("first step").start().await?;
        test_fn(&step, dut).await?;
        step.end(TestStatus::Complete).await?;

        run.end(TestStatus::Complete, TestResult::Pass).await?;

        Ok(())
    })
    .await
}

#[tokio::test]
async fn test_testrun_start_and_end() -> Result<()> {
    let expected = [
        json_schema_version(),
        json_run_default_start(),
        json_run_pass(2),
    ];

    check_output_run(&expected, |_, _| async { Ok(()) }.boxed()).await
}

#[tokio::test]
async fn test_testrun_with_log() -> Result<()> {
    let expected = [
        json_schema_version(),
        json_run_default_start(),
        json!({
            "testRunArtifact": {
                "log": {
                    "message": "This is a log message with INFO severity",
                    "severity": "INFO"
                }
            },
            "sequenceNumber": 2,
            "timestamp": DATETIME_FORMATTED
        }),
        json_run_pass(3),
    ];

    check_output_run(&expected, |r, _| {
        async {
            r.add_log(
                LogSeverity::Info,
                "This is a log message with INFO severity",
            )
            .await
        }
        .boxed()
    })
    .await
}

#[tokio::test]
async fn test_testrun_with_log_with_details() -> Result<()> {
    let expected = [
        json_schema_version(),
        json_run_default_start(),
        json!({
            "testRunArtifact": {
                "log": {
                    "message": "This is a log message with INFO severity",
                    "severity": "INFO",
                    "sourceLocation": {
                        "file": "file",
                        "line": 1
                    }
                }
            },
            "sequenceNumber": 2,
            "timestamp": DATETIME_FORMATTED
        }),
        json_run_pass(3),
    ];

    check_output_run(&expected, |r, _| {
        async {
            r.add_log_with_details(
                &Log::builder("This is a log message with INFO severity")
                    .severity(LogSeverity::Info)
                    .source("file", 1)
                    .build(),
            )
            .await
        }
        .boxed()
    })
    .await
}

#[tokio::test]
async fn test_testrun_with_error() -> Result<()> {
    let expected = [
        json_schema_version(),
        json_run_default_start(),
        json!({
            "testRunArtifact": {
                "error": {
                    "symptom": "symptom"
                }
            },
            "sequenceNumber": 2,
            "timestamp": DATETIME_FORMATTED
        }),
        json_run_pass(3),
    ];

    check_output_run(&expected, |r, _| {
        async { r.add_error("symptom").await }.boxed()
    })
    .await
}

#[tokio::test]
async fn test_testrun_with_error_with_message() -> Result<()> {
    let expected = [
        json_schema_version(),
        json_run_default_start(),
        json!({
            "testRunArtifact": {
                "error": {
                    "message": "Error message",
                    "symptom": "symptom"
                }
            },
            "sequenceNumber": 2,
            "timestamp": DATETIME_FORMATTED
        }),
        json_run_pass(3),
    ];

    check_output_run(&expected, |r, _| {
        async { r.add_error_with_msg("symptom", "Error message").await }.boxed()
    })
    .await
}

#[tokio::test]
async fn test_testrun_with_error_with_details() -> Result<()> {
    let expected = [
        json_schema_version(),
        json_run_default_start(),
        json!({
            "testRunArtifact": {
                "error": {
                    "message": "Error message",
                    "softwareInfoIds": [
                        "sw0"
                    ],
                    "sourceLocation": {
                        "file": "file",
                        "line": 1
                    },
                    "symptom": "symptom"
                }
            },
            "sequenceNumber": 2,
            "timestamp": DATETIME_FORMATTED
        }),
        json_run_pass(3),
    ];

    check_output_run(&expected, |r, dut| {
        async move {
            r.add_error_with_details(
                &Error::builder("symptom")
                    .message("Error message")
                    .source("file", 1)
                    .add_software_info(dut.software_info("sw0").unwrap()) // must exist
                    .build(),
            )
            .await
        }
        .boxed()
    })
    .await
}

#[tokio::test]
async fn test_testrun_with_error_before_start() -> Result<()> {
    let expected = [
        json_schema_version(),
        json!({
            "testRunArtifact": {
                "error": {
                    "symptom": "no-dut",
                }
            },
            "sequenceNumber": 1,
            "timestamp": DATETIME_FORMATTED
        }),
    ];

    check_output(&expected, |run_builder, _| {
        async move {
            let run = run_builder.build();
            run.add_error("no-dut").await?;

            Ok(())
        }
        .boxed()
    })
    .await
}

#[tokio::test]
async fn test_testrun_with_error_with_message_before_start() -> Result<()> {
    let expected = [
        json_schema_version(),
        json!({
            "testRunArtifact": {
                "error": {
                    "symptom": "no-dut",
                    "message": "failed to find dut",
                }
            },
            "sequenceNumber": 1,
            "timestamp": DATETIME_FORMATTED
        }),
    ];

    check_output(&expected, |run_builder, _| {
        async move {
            let run = run_builder.build();
            run.add_error_with_msg("no-dut", "failed to find dut")
                .await?;

            Ok(())
        }
        .boxed()
    })
    .await
}

#[tokio::test]
async fn test_testrun_with_error_with_details_before_start() -> Result<()> {
    let expected = [
        json_schema_version(),
        json!({
            "testRunArtifact": {
                "error": {
                    "message": "failed to find dut",
                    "sourceLocation": {
                        "file": "file",
                        "line": 1
                    },
                    "symptom": "no-dut"
                }
            },
            "sequenceNumber": 1,
            "timestamp": DATETIME_FORMATTED
        }),
    ];

    check_output(&expected, |run_builder, _| {
        async move {
            let run = run_builder.build();
            run.add_error_with_details(
                &Error::builder("no-dut")
                    .message("failed to find dut")
                    .source("file", 1)
                    .build(),
            )
            .await?;

            Ok(())
        }
        .boxed()
    })
    .await
}

#[cfg(feature = "boxed-scopes")]
#[tokio::test]
async fn test_testrun_with_scope() -> Result<()> {
    let expected = [
        json_schema_version(),
        json_run_default_start(),
        json!({
            "testRunArtifact": {
                "log": {
                    "message": "First message",
                    "severity": "INFO"
                }
            },
            "sequenceNumber": 2,
            "timestamp": DATETIME_FORMATTED
        }),
        json_run_pass(3),
    ];

    check_output(&expected, |run_builder, dut| async {
        let run = run_builder.build();

        run.scope(dut, |r| {
            async move {
                r.add_log(LogSeverity::Info, "First message").await?;

                Ok(TestRunOutcome {
                    status: TestStatus::Complete,
                    result: TestResult::Pass,
                })
            }
            .boxed()
        })
        .await?;

        Ok(())
    })
    .await
}

#[tokio::test]
async fn test_testrun_with_step() -> Result<()> {
    let expected = [
        json_schema_version(),
        json_run_default_start(),
        json_step_default_start(),
        json_step_complete(3),
        json_run_pass(4),
    ];

    check_output_step(&expected, |_, _| async { Ok(()) }.boxed()).await
}

#[tokio::test]
async fn test_testrun_step_log() -> Result<()> {
    let expected = [
        json_schema_version(),
        json_run_default_start(),
        json_step_default_start(),
        json!({
            "testStepArtifact": {
                "testStepId": "step0",
                "log": {
                    "message": "This is a log message with INFO severity",
                    "severity": "INFO"
                }
            },
            "sequenceNumber": 3,
            "timestamp": DATETIME_FORMATTED
        }),
        json_step_complete(4),
        json_run_pass(5),
    ];

    check_output_step(&expected, |s, _| {
        async {
            s.add_log(
                LogSeverity::Info,
                "This is a log message with INFO severity",
            )
            .await?;

            Ok(())
        }
        .boxed()
    })
    .await
}

#[tokio::test]
async fn test_testrun_step_log_with_details() -> Result<()> {
    let expected = [
        json_schema_version(),
        json_run_default_start(),
        json_step_default_start(),
        json!({
            "testStepArtifact": {
                "testStepId": "step0",
                "log": {
                    "message": "This is a log message with INFO severity",
                    "severity": "INFO",
                    "sourceLocation": {
                        "file": "file",
                        "line": 1
                    }
                }
            },
            "sequenceNumber": 3,
            "timestamp": DATETIME_FORMATTED
        }),
        json_step_complete(4),
        json_run_pass(5),
    ];

    check_output_step(&expected, |s, _| {
        async {
            s.add_log_with_details(
                &Log::builder("This is a log message with INFO severity")
                    .severity(LogSeverity::Info)
                    .source("file", 1)
                    .build(),
            )
            .await?;

            Ok(())
        }
        .boxed()
    })
    .await
}

#[tokio::test]
async fn test_testrun_step_error() -> Result<()> {
    let expected = [
        json_schema_version(),
        json_run_default_start(),
        json_step_default_start(),
        json!({
            "testStepArtifact": {
                "testStepId": "step0",
                "error": {
                    "symptom": "symptom"
                }
            },
            "sequenceNumber": 3,
            "timestamp": DATETIME_FORMATTED
        }),
        json_step_complete(4),
        json_run_pass(5),
    ];

    check_output_step(&expected, |s, _| {
        async {
            s.add_error("symptom").await?;

            Ok(())
        }
        .boxed()
    })
    .await
}

#[tokio::test]
async fn test_testrun_step_error_with_message() -> Result<()> {
    let expected = [
        json_schema_version(),
        json_run_default_start(),
        json_step_default_start(),
        json!({
            "testStepArtifact": {
                "testStepId": "step0",
                "error": {
                    "message": "Error message",
                    "symptom": "symptom"
                }
            },
            "sequenceNumber": 3,
            "timestamp": DATETIME_FORMATTED
        }),
        json_step_complete(4),
        json_run_pass(5),
    ];

    check_output_step(&expected, |s, _| {
        async {
            s.add_error_with_msg("symptom", "Error message").await?;

            Ok(())
        }
        .boxed()
    })
    .await
}

#[tokio::test]
async fn test_testrun_step_error_with_details() -> Result<()> {
    let expected = [
        json_schema_version(),
        json_run_default_start(),
        json_step_default_start(),
        json!({
            "testStepArtifact": {
                "testStepId": "step0",
                "error": {
                    "message": "Error message",
                    "softwareInfoIds": [
                        "sw0"
                    ],
                    "sourceLocation": {
                        "file": "file",
                        "line": 1
                    },
                    "symptom": "symptom"
                }
            },
            "sequenceNumber": 3,
            "timestamp": DATETIME_FORMATTED
        }),
        json_step_complete(4),
        json_run_pass(5),
    ];

    check_output_step(&expected, |s, dut| {
        async move {
            s.add_error_with_details(
                &Error::builder("symptom")
                    .message("Error message")
                    .source("file", 1)
                    .add_software_info(dut.software_info("sw0").unwrap())
                    .build(),
            )
            .await?;

            Ok(())
        }
        .boxed()
    })
    .await
}

#[cfg(feature = "boxed-scopes")]
#[tokio::test]
async fn test_testrun_step_scope_log() -> Result<()> {
    let expected = [
        json_schema_version(),
        json_run_default_start(),
        json_step_default_start(),
        json!({
            "testStepArtifact": {
                "testStepId": "step0",
                "log": {
                    "message": "This is a log message with INFO severity",
                    "severity": "INFO"
                }
            },
            "sequenceNumber": 3,
            "timestamp": DATETIME_FORMATTED
        }),
        json_step_complete(4),
        json_run_pass(5),
    ];

    check_output_run(&expected, |r, _| {
        async {
            r.add_step("first step")
                .scope(|s| {
                    async move {
                        s.add_log(
                            LogSeverity::Info,
                            "This is a log message with INFO severity",
                        )
                        .await?;

                        Ok(TestStatus::Complete)
                    }
                    .boxed()
                })
                .await
        }
        .boxed()
    })
    .await
}

#[tokio::test]
async fn test_step_with_measurement() -> Result<()> {
    let expected = [
        json_schema_version(),
        json_run_default_start(),
        json_step_default_start(),
        json!({
            "testStepArtifact": {
                "testStepId": "step0",
                "measurement": {
                    "name": "name",
                    "value": 50
                }
            },
            "sequenceNumber": 3,
            "timestamp": DATETIME_FORMATTED
        }),
        json_step_complete(4),
        json_run_pass(5),
    ];

    check_output_step(&expected, |s, _| {
        async {
            s.add_measurement("name", 50.into()).await?;

            Ok(())
        }
        .boxed()
    })
    .await
}

#[tokio::test]
async fn test_step_with_measurement_builder() -> Result<()> {
    let expected = [
        json_schema_version(),
        json_run_default_start(),
        json_step_default_start(),
        json!({
            "testStepArtifact": {
                "testStepId": "step0",
                "measurement": {
                    "name": "name",
                    "value": 50,
                    "validators": [{
                        "type": "EQUAL",
                        "value": 30
                    }],
                    "hardwareInfoId": "hw0",
                    "subcomponent": {
                        "name": "name"
                    },
                    "metadata": {
                        "key": "value",
                        "key2": "value2"
                    }
                }
            },
            "sequenceNumber": 3,
            "timestamp": DATETIME_FORMATTED
        }),
        json_step_complete(4),
        json_run_pass(5),
    ];

    check_output_step(&expected, |s, dut| {
        async move {
            let hw_info = dut.hardware_info("hw0").unwrap(); // must exist

            let measurement = Measurement::builder("name", 50.into())
                .add_validator(&Validator::builder(ValidatorType::Equal, 30.into()).build())
                .add_metadata("key", "value".into())
                .add_metadata("key2", "value2".into())
                .hardware_info(hw_info)
                .subcomponent(&Subcomponent::builder("name").build())
                .build();
            s.add_measurement_with_details(&measurement).await?;

            Ok(())
        }
        .boxed()
    })
    .await
}

#[tokio::test]
async fn test_step_with_measurement_series() -> Result<()> {
    let expected = [
        json_schema_version(),
        json_run_default_start(),
        json_step_default_start(),
        json!({
            "testStepArtifact": {
                "testStepId": "step0",
                "measurementSeriesStart": {
                    "measurementSeriesId": "step0_series0",
                    "name": "name"
                }
            },
            "sequenceNumber": 3,
            "timestamp": DATETIME_FORMATTED
        }),
        json!({
            "testStepArtifact": {
                "testStepId": "step0",
                "measurementSeriesEnd": {
                    "measurementSeriesId": "step0_series0",
                    "totalCount": 0
                }
            },
            "sequenceNumber": 4,
            "timestamp": DATETIME_FORMATTED
        }),
        json_step_complete(5),
        json_run_pass(6),
    ];

    check_output_step(&expected, |s, _| {
        async {
            let series = s.add_measurement_series("name").start().await?;
            series.end().await?;

            Ok(())
        }
        .boxed()
    })
    .await
}

#[tokio::test]
async fn test_step_with_multiple_measurement_series() -> Result<()> {
    let expected = [
        json_schema_version(),
        json_run_default_start(),
        json_step_default_start(),
        json!({
            "testStepArtifact": {
                "testStepId": "step0",
                "measurementSeriesStart": {
                    "measurementSeriesId": "step0_series0",
                    "name": "name"
                }
            },
            "sequenceNumber": 3,
            "timestamp": DATETIME_FORMATTED
        }),
        json!({
            "testStepArtifact": {
                "testStepId": "step0",
                "measurementSeriesEnd": {
                    "measurementSeriesId": "step0_series0",
                    "totalCount": 0
                }
            },
            "sequenceNumber": 4,
            "timestamp": DATETIME_FORMATTED
        }),
        json!({
            "testStepArtifact": {
                "testStepId": "step0",
                "measurementSeriesStart": {
                    "measurementSeriesId": "step0_series1",
                    "name": "name"
                }
            },
            "sequenceNumber": 5,
            "timestamp": DATETIME_FORMATTED
        }),
        json!({
            "testStepArtifact": {
                "testStepId": "step0",
                "measurementSeriesEnd": {
                    "measurementSeriesId": "step0_series1",
                    "totalCount": 0
                }
            },
            "sequenceNumber": 6,
            "timestamp": DATETIME_FORMATTED
        }),
        json_step_complete(7),
        json_run_pass(8),
    ];

    check_output_step(&expected, |s, _| {
        async {
            let series = s.add_measurement_series("name").start().await?;
            series.end().await?;

            let series_2 = s.add_measurement_series("name").start().await?;
            series_2.end().await?;

            Ok(())
        }
        .boxed()
    })
    .await
}

#[tokio::test]
async fn test_step_with_measurement_series_with_details() -> Result<()> {
    let expected = [
        json_schema_version(),
        json_run_default_start(),
        json_step_default_start(),
        json!({
            "testStepArtifact": {
                "testStepId": "step0",
                "measurementSeriesStart": {
                    "measurementSeriesId": "series_id",
                    "name": "name",
                    "unit": "unit",
                    "validators": [{
                        "type": "EQUAL",
                        "value": 30
                    }],
                    "hardwareInfoId": "hw0",
                    "subcomponent": {
                        "name": "name"
                    },
                    "metadata": {
                        "key": "value",
                        "key2": "value2"
                    }
                }
            },
            "sequenceNumber": 3,
            "timestamp": DATETIME_FORMATTED
        }),
        json!({
            "testStepArtifact": {
                "testStepId": "step0",
                "measurementSeriesEnd": {
                    "measurementSeriesId": "series_id",
                    "totalCount": 0
                }
            },
            "sequenceNumber": 4,
            "timestamp": DATETIME_FORMATTED
        }),
        json_step_complete(5),
        json_run_pass(6),
    ];

    check_output_step(&expected, |s, dut| {
        async move {
            let hw_info = dut.hardware_info("hw0").unwrap(); // must exist

            let series = s
                .add_measurement_series_with_details(
                    MeasurementSeriesInfo::builder("name")
                        .id(Ident::Exact("series_id".to_owned()))
                        .unit("unit")
                        .add_metadata("key", "value".into())
                        .add_metadata("key2", "value2".into())
                        .add_validator(&Validator::builder(ValidatorType::Equal, 30.into()).build())
                        .hardware_info(hw_info)
                        .subcomponent(&Subcomponent::builder("name").build())
                        .build(),
                )
                .start()
                .await?;
            series.end().await?;

            Ok(())
        }
        .boxed()
    })
    .await
}

#[tokio::test]
async fn test_step_with_measurement_series_element() -> Result<()> {
    let expected = [
        json_schema_version(),
        json_run_default_start(),
        json_step_default_start(),
        json!({
            "testStepArtifact": {
                "testStepId": "step0",
                "measurementSeriesStart": {
                    "measurementSeriesId": "step0_series0",
                    "name": "name"
                }
            },
            "sequenceNumber": 3,
            "timestamp": DATETIME_FORMATTED
        }),
        json!({
            "testStepArtifact": {
                "testStepId": "step0",
                "measurementSeriesElement": {
                    "index": 0,
                    "measurementSeriesId": "step0_series0",
                    "value": 60,
                    "timestamp": DATETIME_FORMATTED
                }
            },
            "sequenceNumber": 4,
            "timestamp": DATETIME_FORMATTED
        }),
        json!({
            "testStepArtifact": {
                "testStepId": "step0",
                "measurementSeriesEnd": {
                    "measurementSeriesId": "step0_series0",
                    "totalCount": 1
                }
            },
            "sequenceNumber": 5,
            "timestamp": DATETIME_FORMATTED
        }),
        json_step_complete(6),
        json_run_pass(7),
    ];

    check_output_step(&expected, |s, _| {
        async {
            let series = s.add_measurement_series("name").start().await?;
            series.add_measurement(60.into()).await?;
            series.end().await?;

            Ok(())
        }
        .boxed()
    })
    .await
}

#[tokio::test]
async fn test_step_with_measurement_series_element_index_no() -> Result<()> {
    let expected = [
        json_schema_version(),
        json_run_default_start(),
        json_step_default_start(),
        json!({
            "testStepArtifact": {
                "testStepId": "step0",
                "measurementSeriesStart": {
                    "measurementSeriesId": "step0_series0",
                    "name": "name"
                }
            },
            "sequenceNumber": 3,
            "timestamp": DATETIME_FORMATTED
        }),
        json!({
            "testStepArtifact": {
                "testStepId": "step0",
                "measurementSeriesElement": {
                    "index": 0,
                    "measurementSeriesId": "step0_series0",
                    "value": 60,
                    "timestamp": DATETIME_FORMATTED
                }
            },
            "sequenceNumber": 4,
            "timestamp": DATETIME_FORMATTED
        }),
        json!({
            "testStepArtifact": {
                "testStepId": "step0",
                "measurementSeriesElement": {
                    "index": 1,
                    "measurementSeriesId": "step0_series0",
                    "value": 70,
                    "timestamp": DATETIME_FORMATTED
                }
            },
            "sequenceNumber": 5,
            "timestamp": DATETIME_FORMATTED
        }),
        json!({
            "testStepArtifact": {
                "testStepId": "step0",
                "measurementSeriesElement": {
                    "index": 2,
                    "measurementSeriesId": "step0_series0",
                    "value": 80,
                    "timestamp": DATETIME_FORMATTED
                }
            },
            "sequenceNumber": 6,
            "timestamp": DATETIME_FORMATTED
        }),
        json!({
            "testStepArtifact": {
                "testStepId": "step0",
                "measurementSeriesEnd": {
                    "measurementSeriesId": "step0_series0",
                    "totalCount": 3
                }
            },
            "sequenceNumber": 7,
            "timestamp": DATETIME_FORMATTED
        }),
        json_step_complete(8),
        json_run_pass(9),
    ];

    check_output_step(&expected, |s, _| {
        async {
            let series = s.add_measurement_series("name").start().await?;
            // add more than one element to check the index increments correctly
            series.add_measurement(60.into()).await?;
            series.add_measurement(70.into()).await?;
            series.add_measurement(80.into()).await?;
            series.end().await?;

            Ok(())
        }
        .boxed()
    })
    .await
}

#[tokio::test]
async fn test_step_with_measurement_series_element_with_details() -> Result<()> {
    let expected = [
        json_schema_version(),
        json_run_default_start(),
        json_step_default_start(),
        json!({
            "testStepArtifact": {
                "testStepId": "step0",
                "measurementSeriesStart": {
                    "measurementSeriesId": "step0_series0",
                    "name": "name"
                }
            },
            "sequenceNumber": 3,
            "timestamp": DATETIME_FORMATTED
        }),
        json!({
            "testStepArtifact": {
                "testStepId": "step0",
                "measurementSeriesElement": {
                    "index": 0,
                    "measurementSeriesId": "step0_series0",
                    "metadata": {
                        "key": "value",
                        "key2": "value2"
                    },
                    "value": 60,
                    "timestamp": DATETIME_FORMATTED,
                }
            },
            "sequenceNumber": 4,
            "timestamp": DATETIME_FORMATTED
        }),
        json!({
            "testStepArtifact": {
                "testStepId": "step0",
                "measurementSeriesEnd": {
                    "measurementSeriesId": "step0_series0",
                    "totalCount": 1
                }
            },
            "sequenceNumber": 5,
            "timestamp": DATETIME_FORMATTED
        }),
        json_step_complete(6),
        json_run_pass(7),
    ];

    check_output_step(&expected, |s, _| {
        async {
            let series = s.add_measurement_series("name").start().await?;
            series
                .add_measurement_with_details(
                    MeasurementSeriesElemDetails::builder(60.into())
                        .timestamp(DATETIME.with_timezone(&chrono_tz::UTC))
                        .add_metadata("key", "value".into())
                        .add_metadata("key2", "value2".into())
                        .build(),
                )
                .await?;
            series.end().await?;

            Ok(())
        }
        .boxed()
    })
    .await
}

#[tokio::test]
async fn test_step_with_measurement_series_element_with_metadata_index_no() -> Result<()> {
    let expected = [
        json_schema_version(),
        json_run_default_start(),
        json_step_default_start(),
        json!({
            "testStepArtifact": {
                "testStepId": "step0",
                "measurementSeriesStart": {
                    "measurementSeriesId": "step0_series0",
                    "name": "name"
                }
            },
            "sequenceNumber": 3,
            "timestamp": DATETIME_FORMATTED
        }),
        json!({
            "testStepArtifact": {
                "testStepId": "step0",
                "measurementSeriesElement": {
                    "index": 0,
                    "measurementSeriesId": "step0_series0",
                    "metadata": {"key": "value"},
                    "value": 60,
                    "timestamp": DATETIME_FORMATTED,
                }
            },
            "sequenceNumber": 4,
            "timestamp": DATETIME_FORMATTED
        }),
        json!({
            "testStepArtifact": {
                "testStepId": "step0",
                "measurementSeriesElement": {
                    "index": 1,
                    "measurementSeriesId": "step0_series0",
                    "metadata": {"key2": "value2"},
                    "value": 70,
                    "timestamp": DATETIME_FORMATTED,
                }
            },
            "sequenceNumber": 5,
            "timestamp": DATETIME_FORMATTED
        }),
        json!({
            "testStepArtifact": {
                "testStepId": "step0",
                "measurementSeriesElement": {
                    "index": 2,
                    "measurementSeriesId": "step0_series0",
                    "metadata": {"key3": "value3"},
                    "value": 80,
                    "timestamp": DATETIME_FORMATTED,
                }
            },
            "sequenceNumber": 6,
            "timestamp": DATETIME_FORMATTED
        }),
        json!({
            "testStepArtifact": {
                "testStepId": "step0",
                "measurementSeriesEnd": {
                    "measurementSeriesId": "step0_series0",
                    "totalCount": 3
                }
            },
            "sequenceNumber": 7,
            "timestamp": DATETIME_FORMATTED
        }),
        json_step_complete(8),
        json_run_pass(9),
    ];

    check_output_step(&expected, |s, _| {
        async {
            let series = s.add_measurement_series("name").start().await?;
            // add more than one element to check the index increments correctly
            series
                .add_measurement_with_details(
                    MeasurementSeriesElemDetails::builder(60.into())
                        .add_metadata("key", "value".into())
                        .build(),
                )
                .await?;
            series
                .add_measurement_with_details(
                    MeasurementSeriesElemDetails::builder(70.into())
                        .add_metadata("key2", "value2".into())
                        .build(),
                )
                .await?;
            series
                .add_measurement_with_details(
                    MeasurementSeriesElemDetails::builder(80.into())
                        .add_metadata("key3", "value3".into())
                        .build(),
                )
                .await?;
            series.end().await?;

            Ok(())
        }
        .boxed()
    })
    .await
}

#[tokio::test]
async fn test_step_with_diagnosis() -> Result<()> {
    let expected = [
        json_schema_version(),
        json_run_default_start(),
        json_step_default_start(),
        json!({
            "testStepArtifact": {
                "testStepId": "step_0",
                "diagnosis": {
                    "verdict": "verdict",
                    "type": "PASS"
                }
            },
            "sequenceNumber": 3,
            "timestamp": DATETIME_FORMATTED
        }),
        json_step_complete(4),
        json_run_pass(5),
    ];

    check_output_step(&expected, |step| {
        async {
            step.diagnosis("verdict", tv::DiagnosisType::Pass).await?;

            Ok(())
        }
        .boxed()
    })
    .await
}

#[tokio::test]
async fn test_step_with_diagnosis_builder() -> Result<()> {
    let expected = [
        json_schema_version(),
        json_run_default_start(),
        json_step_default_start(),
        json!({
            "testStepArtifact": {
                "testStepId": "step_0",
                "diagnosis": {
                    "hardwareInfoId": "id",
                    "verdict": "verdict",
                    "type": "PASS",
                    "subcomponent": {
                        "name": "name"
                    },
                    "message": "message"
                }
            },
            "sequenceNumber": 3,
            "timestamp": DATETIME_FORMATTED
        }),
        json_step_complete(4),
        json_run_pass(5),
    ];

    check_output_step(&expected, |step| {
        async {
            let diagnosis = Diagnosis::builder("verdict", tv::DiagnosisType::Pass)
                .hardware_info(&HardwareInfo::builder("id", "name").build())
                .subcomponent(&Subcomponent::builder("name").build())
                .message("message")
                .build();
            step.diagnosis_with_details(&diagnosis).await?;

            Ok(())
        }
        .boxed()
    })
    .await
}

#[cfg(feature = "boxed-scopes")]
#[tokio::test]
async fn test_step_with_measurement_series_scope() -> Result<()> {
    let expected = [
        json_schema_version(),
        json_run_default_start(),
        json_step_default_start(),
        json!({
            "testStepArtifact": {
                "testStepId": "step0",
                "measurementSeriesStart": {
                    "measurementSeriesId": "step0_series0",
                    "name": "name"
                }
            },
            "sequenceNumber": 3,
            "timestamp": DATETIME_FORMATTED
        }),
        json!({
            "testStepArtifact": {
                "testStepId": "step0",
                "measurementSeriesElement": {
                    "index": 0,
                    "measurementSeriesId": "step0_series0",
                    "value": 60,
                    "timestamp": DATETIME_FORMATTED
                }
            },
            "sequenceNumber": 4,
            "timestamp": DATETIME_FORMATTED
        }),
        json!({
            "testStepArtifact": {
                "testStepId": "step0",
                "measurementSeriesElement": {
                    "index": 1,
                    "measurementSeriesId": "step0_series0",
                    "value": 70,
                    "timestamp": DATETIME_FORMATTED
                }
            },
            "sequenceNumber": 5,
            "timestamp": DATETIME_FORMATTED
        }),
        json!({
            "testStepArtifact": {
                "testStepId": "step0",
                "measurementSeriesElement": {
                    "index": 2,
                    "measurementSeriesId": "step0_series0",
                    "value": 80,
                    "timestamp": DATETIME_FORMATTED
                }
            },
            "sequenceNumber": 6,
            "timestamp": DATETIME_FORMATTED
        }),
        json!({
            "testStepArtifact": {
                "testStepId": "step0",
                "measurementSeriesEnd": {
                    "measurementSeriesId": "step0_series0",
                    "totalCount": 3
                }
            },
            "sequenceNumber": 7,
            "timestamp": DATETIME_FORMATTED
        }),
        json_step_complete(8),
        json_run_pass(9),
    ];

    check_output_step(&expected, |s, _| {
        async {
            let series = s.add_measurement_series("name");
            series
                .scope(|s| {
                    async move {
                        s.add_measurement(60.into()).await?;
                        s.add_measurement(70.into()).await?;
                        s.add_measurement(80.into()).await?;

                        Ok(())
                    }
                    .boxed()
                })
                .await?;

            Ok(())
        }
        .boxed()
    })
    .await
}

// reasoning: the coverage(off) attribute is experimental in llvm-cov, so because we cannot
// disable the coverage itself, only run this test when in coverage mode because assert_fs
// does ultimately assume there's a real filesystem somewhere
#[cfg(coverage)]
#[tokio::test]
async fn test_config_builder_with_file() -> Result<()> {
    use assert_fs::prelude::*;
    use predicates::prelude::*;
    use std::fs;

    let expected = [
        json_schema_version(),
        json!({
            "testRunArtifact": {
                "testRunStart": {
                    "dutInfo": {
                        "dutInfoId": "dut_id"
                    },
                    "name": "run_name",
                    "parameters": {},
                    "version": "1.0",
                    "commandLine": ""
                }
            },
            "sequenceNumber": 1,
            "timestamp": DATETIME_FORMATTED
        }),
        json!({
            "testRunArtifact": {
                "error": {
                    "message": "Error message",
                    "symptom": "symptom"
                }
            },
            "sequenceNumber": 2,
            "timestamp": DATETIME_FORMATTED
        }),
        json_run_pass(3),
    ];

    let fs = assert_fs::TempDir::new()?;
    let output_file = fs.child("output.jsonl");

    let dut = DutInfo::builder("dut_id").build();

    let run = TestRun::builder("run_name", "1.0")
        .config(
            Config::builder()
                .timezone(chrono_tz::Europe::Rome)
                .with_timestamp_provider(Box::new(FixedTsProvider {}))
                .with_file_output(output_file.path())
                .await?
                .build(),
        )
        .build()
        .start(dut)
        .await?;

    run.add_error_with_msg("symptom", "Error message").await?;

    run.end(TestStatus::Complete, TestResult::Pass).await?;

    output_file.assert(predicate::path::exists());
    let content = fs::read_to_string(output_file.path())?;

    for (idx, entry) in content.lines().enumerate() {
        let value = serde_json::from_str::<serde_json::Value>(entry).unwrap();
        assert_json_include!(actual: value, expected: &expected[idx]);
    }

    Ok(())
}

#[tokio::test]
async fn test_step_with_extension() -> Result<()> {
    let expected = [
        json_schema_version(),
        json_run_default_start(),
        json_step_default_start(),
        json!({
            "testStepArtifact": {
                "testStepId": "step0",
                "extension": {
                    "name": "extension",
                    "content": {
                        "@type": "TestExtension",
                        "stringField": "string",
                        "numberField": 42
                    }
                }
            },
            "sequenceNumber": 3,
            "timestamp": DATETIME_FORMATTED
        }),
        json_step_complete(4),
        json_run_pass(5),
    ];

    #[derive(serde::Serialize)]
    struct Ext {
        #[serde(rename = "@type")]
        r#type: String,
        #[serde(rename = "stringField")]
        string_field: String,
        #[serde(rename = "numberField")]
        number_field: u32,
    }

    check_output_step(&expected, |s, _| {
        async {
            s.add_extension(
                "extension",
                Ext {
                    r#type: "TestExtension".to_owned(),
                    string_field: "string".to_owned(),
                    number_field: 42,
                },
            )
            .await?;

            Ok(())
        }
        .boxed()
    })
    .await
}

#[tokio::test]
async fn test_step_with_extension_which_fails() -> Result<()> {
    #[derive(thiserror::Error, Debug, PartialEq)]
    enum TestError {
        #[error("test_error_fail")]
        Fail,
    }

    fn fail_serialize<S>(_: &u32, _serializer: S) -> Result<S::Ok, S::Error>
    where
        S: serde::Serializer,
    {
        Err(serde::ser::Error::custom(TestError::Fail))
    }

    #[derive(serde::Serialize)]
    struct Ext {
        #[serde(serialize_with = "fail_serialize")]
        i: u32,
    }

    let buffer: Arc<Mutex<Vec<String>>> = Arc::new(Mutex::new(vec![]));
    let dut = DutInfo::builder("dut_id").build();
    let run = TestRun::builder("run_name", "1.0")
        .config(
            Config::builder()
                .with_buffer_output(Arc::clone(&buffer))
                .with_timestamp_provider(Box::new(FixedTsProvider {}))
                .build(),
        )
        .build()
        .start(dut)
        .await?;
    let step = run.add_step("first step").start().await?;

    let result = step.add_extension("extension", Ext { i: 0 }).await;

    match result {
        Err(OcptvError::Format(e)) => {
            // `to_string` is the only way to check this error. `serde_json::Error` only
            // implements source/cause for io errors, and this is a string
            assert_eq!(e.to_string(), "test_error_fail");
        }
        _ => panic!("unexpected ocptv error type"),
    }

    Ok(())
}

#[tokio::test]
async fn test_testrun_instantiation_with_new() -> Result<()> {
    let expected = [
        json_schema_version(),
        json_run_default_start(),
        json_run_pass(2),
    ];
    let buffer: Arc<Mutex<Vec<String>>> = Arc::new(Mutex::new(vec![]));

    let dut = DutInfo::builder("dut_id").build();
    let run = TestRun::new("run_name", "1.0").start(dut).await?;
    run.end(TestStatus::Complete, TestResult::Pass).await?;

    for (idx, entry) in buffer.lock().await.iter().enumerate() {
        let value = serde_json::from_str::<serde_json::Value>(entry)?;
        assert_json_include!(actual: value, expected: &expected[idx]);
    }

    Ok(())
}

#[tokio::test]
async fn test_testrun_metadata() -> Result<()> {
    let expected = [
        json_schema_version(),
        json!({
            "testRunArtifact": {
                "testRunStart": {
                    "dutInfo": {
                        "dutInfoId": "dut_id",
                        "softwareInfos": [{
                            "softwareInfoId": "sw0",
                            "name": "ubuntu",
                            "version": "22",
                            "softwareType": "SYSTEM",
                        }],
                        "hardwareInfos": [{
                            "hardwareInfoId": "hw0",
                            "name": "fan",
                            "location": "board0/fan"
                        }]
                    },
                    "metadata": {"key": "value"},
                    "name": "run_name",
                    "parameters": {},
                    "version": "1.0",

                    "commandLine": "",
                }
            },
            "sequenceNumber": 1,
            "timestamp": DATETIME_FORMATTED
        }),
        json_run_pass(2),
    ];

    check_output(&expected, |run_builder, dut| async {
        let run = run_builder
            .add_metadata("key", "value".into())
            .build()
            .start(dut)
            .await?;

        run.end(TestStatus::Complete, TestResult::Pass).await?;
        Ok(())
    })
    .await
}

#[tokio::test]
async fn test_testrun_builder() -> Result<()> {
    let expected = [
        json_schema_version(),
        json!({
            "testRunArtifact": {
                "testRunStart": {
                    "commandLine": "cmd_line",
                    "dutInfo": {
                        "dutInfoId": "dut_id",
                        "softwareInfos": [{
                            "softwareInfoId": "sw0",
                            "name": "ubuntu",
                            "version": "22",
                            "softwareType": "SYSTEM",
                        }],
                        "hardwareInfos": [{
                            "hardwareInfoId": "hw0",
                            "name": "fan",
                            "location": "board0/fan"
                        }]
                    },
                    "metadata": {
                        "key": "value",
                        "key2": "value2"
                    },
                    "name": "run_name",
                    "parameters": {
                        "key": "value"
                    },
                    "version": "1.0"
                }
            },
            "sequenceNumber": 1,
            "timestamp": DATETIME_FORMATTED
        }),
        json_run_pass(2),
    ];

    check_output(&expected, |run_builder, dut| async {
        let run = run_builder
            .add_metadata("key", "value".into())
            .add_metadata("key2", "value2".into())
            .add_parameter("key", "value".into())
            .command_line("cmd_line")
            .build()
            .start(dut)
            .await?;

        run.end(TestStatus::Complete, TestResult::Pass).await?;
        Ok(())
    })
    .await
}<|MERGE_RESOLUTION|>--- conflicted
+++ resolved
@@ -12,11 +12,6 @@
 use futures::future::BoxFuture;
 use futures::future::Future;
 use futures::FutureExt;
-<<<<<<< HEAD
-use ocptv::output::MeasurementSeriesElemDetails;
-=======
-use ocptv::output::Diagnosis;
->>>>>>> 6b189273
 use serde_json::json;
 use tokio::sync::Mutex;
 
@@ -25,10 +20,10 @@
 #[cfg(feature = "boxed-scopes")]
 use tv::TestRunOutcome;
 use tv::{
-    Config, DutInfo, Error, HardwareInfo, Ident, Log, LogSeverity, Measurement,
-    MeasurementSeriesInfo, SoftwareInfo, SoftwareType, StartedTestRun, StartedTestStep,
-    Subcomponent, TestResult, TestRun, TestRunBuilder, TestStatus, TimestampProvider, Validator,
-    ValidatorType,
+    Config, Diagnosis, DutInfo, Error, HardwareInfo, Ident, Log, LogSeverity, Measurement,
+    MeasurementSeriesElemDetails, MeasurementSeriesInfo, SoftwareInfo, SoftwareType,
+    StartedTestRun, StartedTestStep, Subcomponent, TestResult, TestRun, TestRunBuilder, TestStatus,
+    TimestampProvider, Validator, ValidatorType,
 };
 
 const DATETIME: chrono::DateTime<chrono::offset::Utc> = chrono::DateTime::from_timestamp_nanos(0);
@@ -1343,7 +1338,7 @@
         json_step_default_start(),
         json!({
             "testStepArtifact": {
-                "testStepId": "step_0",
+                "testStepId": "step0",
                 "diagnosis": {
                     "verdict": "verdict",
                     "type": "PASS"
@@ -1356,9 +1351,9 @@
         json_run_pass(5),
     ];
 
-    check_output_step(&expected, |step| {
+    check_output_step(&expected, |s, _| {
         async {
-            step.diagnosis("verdict", tv::DiagnosisType::Pass).await?;
+            s.diagnosis("verdict", tv::DiagnosisType::Pass).await?;
 
             Ok(())
         }
@@ -1375,15 +1370,15 @@
         json_step_default_start(),
         json!({
             "testStepArtifact": {
-                "testStepId": "step_0",
+                "testStepId": "step0",
                 "diagnosis": {
-                    "hardwareInfoId": "id",
                     "verdict": "verdict",
                     "type": "PASS",
+                    "message": "message",
+                    "hardwareInfoId": "hw0",
                     "subcomponent": {
                         "name": "name"
                     },
-                    "message": "message"
                 }
             },
             "sequenceNumber": 3,
@@ -1393,14 +1388,14 @@
         json_run_pass(5),
     ];
 
-    check_output_step(&expected, |step| {
-        async {
+    check_output_step(&expected, |s, dut| {
+        async move {
             let diagnosis = Diagnosis::builder("verdict", tv::DiagnosisType::Pass)
-                .hardware_info(&HardwareInfo::builder("id", "name").build())
+                .hardware_info(dut.hardware_info("hw0").unwrap()) // must exist
                 .subcomponent(&Subcomponent::builder("name").build())
                 .message("message")
                 .build();
-            step.diagnosis_with_details(&diagnosis).await?;
+            s.diagnosis_with_details(&diagnosis).await?;
 
             Ok(())
         }
