// (c) Meta Platforms, Inc. and affiliates.
//
// Use of this source code is governed by an MIT-style
// license that can be found in the LICENSE file or at
// https://opensource.org/licenses/MIT.

use std::io;
use std::sync::atomic::{self, Ordering};
use std::sync::Arc;

#[cfg(feature = "boxed-scopes")]
use futures::future::BoxFuture;

use crate::output as tv;
use crate::spec::{self, TestStepArtifactImpl, TestStepStart};
<<<<<<< HEAD
use tv::OcptvError;
use tv::{
    config, emitter, error, log,
    measure::{self, MeasurementSeries, MeasurementSeriesInfo},
    Ident,
};
=======
use tv::measure::MeasurementSeries;
use tv::{config, diagnosis, emitter, error, log, measure};

use super::OcptvError;
>>>>>>> 6b189273

/// A single test step in the scope of a [`TestRun`].
///
/// ref: https://github.com/opencomputeproject/ocp-diag-core/tree/main/json_spec#test-step-artifacts
pub struct TestStep {
    name: String,

    emitter: Arc<StepEmitter>,
}

impl TestStep {
    // note: this object is crate public but users should only construct
    // instances through the `StartedTestRun.add_step` api
    pub(crate) fn new(id: &str, name: &str, run_emitter: Arc<emitter::JsonEmitter>) -> Self {
        TestStep {
            name: name.to_owned(),
            emitter: Arc::new(StepEmitter {
                step_id: id.to_owned(),
                emitter: run_emitter,
            }),
        }
    }

    /// Starts the test step.
    ///
    /// ref: https://github.com/opencomputeproject/ocp-diag-core/tree/main/json_spec#teststepstart
    ///
    /// # Examples
    ///
    /// ```rust
    /// # tokio_test::block_on(async {
    /// # use ocptv::output::*;
    ///
    /// let dut = DutInfo::new("my_dut");
    /// let run = TestRun::new("diagnostic_name", "1.0").start(dut).await?;
    /// let step = run.add_step("step_name").start().await?;
    ///
    /// # Ok::<(), OcptvError>(())
    /// # });
    /// ```
    pub async fn start(self) -> Result<StartedTestStep, tv::OcptvError> {
        self.emitter
            .emit(&TestStepArtifactImpl::TestStepStart(TestStepStart {
                name: self.name.clone(),
            }))
            .await?;

        Ok(StartedTestStep {
            step: self,
            measurement_seqno: Arc::new(atomic::AtomicU64::new(0)),
        })
    }

    /// Builds a scope in the [`TestStep`] object, taking care of starting and
    /// ending it. View [`TestStep::start`] and [`TestStep::end`] methods.
    /// After the scope is constructed, additional objects may be added to it.
    /// This is the preferred usage for the [`TestStep`], since it guarantees
    /// all the messages are emitted between the start and end messages, the order
    /// is respected and no messages is lost.
    ///
    /// # Examples
    ///
    /// ```rust
    /// # tokio_test::block_on(async {
    /// # use futures::FutureExt;
    /// # use ocptv::output::*;
    ///
    /// let dut = DutInfo::new("my_dut");
    /// let run = TestRun::new("diagnostic_name", "1.0").start(dut).await?;
    ///
    /// let step = run.add_step("first step");
    /// step.scope(|s| {
    ///     async move {
    ///         s.add_log(
    ///             LogSeverity::Info,
    ///             "This is a log message with INFO severity",
    ///         ).await?;
    ///         Ok(TestStatus::Complete)
    ///     }.boxed()
    /// }).await?;
    ///
    /// # Ok::<(), OcptvError>(())
    /// # });
    /// ```
    #[cfg(feature = "boxed-scopes")]
    pub async fn scope<F>(self, func: F) -> Result<(), tv::OcptvError>
    where
        F: FnOnce(&StartedTestStep) -> BoxFuture<'_, Result<tv::TestStatus, tv::OcptvError>>,
    {
        let step = self.start().await?;
        let status = func(&step).await?;
        step.end(status).await?;

        Ok(())
    }
}

pub struct StartedTestStep {
    step: TestStep,
    measurement_seqno: Arc<atomic::AtomicU64>,
}

impl StartedTestStep {
    /// Ends the test step.
    ///
    /// ref: https://github.com/opencomputeproject/ocp-diag-core/tree/main/json_spec#teststepend
    ///
    /// # Examples
    ///
    /// ```rust
    /// # tokio_test::block_on(async {
    /// # use ocptv::output::*;
    ///
    /// let dut = DutInfo::new("my_dut");
    /// let run = TestRun::new("diagnostic_name", "1.0").start(dut).await?;
    ///
    /// let step = run.add_step("step_name").start().await?;
    /// step.end(TestStatus::Complete).await?;
    ///
    /// # Ok::<(), OcptvError>(())
    /// # });
    /// ```
    pub async fn end(self, status: spec::TestStatus) -> Result<(), tv::OcptvError> {
        let end = TestStepArtifactImpl::TestStepEnd(spec::TestStepEnd { status });

        self.step.emitter.emit(&end).await?;
        Ok(())
    }

    /// Emits Log message.
    /// This method accepts a [`models::LogSeverity`] to define the severity
    /// and a [`std::string::String`] for the message.
    ///
    /// ref: https://github.com/opencomputeproject/ocp-diag-core/tree/main/json_spec#log
    ///
    /// # Examples
    ///
    /// ```rust
    /// # tokio_test::block_on(async {
    /// # use ocptv::output::*;
    ///
    /// let dut = DutInfo::new("my_dut");
    /// let run = TestRun::new("diagnostic_name", "1.0").start(dut).await?;
    ///
    /// let step = run.add_step("step_name").start().await?;
    /// step.add_log(
    ///     LogSeverity::Info,
    ///     "This is a log message with INFO severity",
    /// ).await?;
    /// step.end(TestStatus::Complete).await?;
    ///
    /// # Ok::<(), OcptvError>(())
    /// # });
    /// ```
    /// ## Using macros
    ///
    /// ```rust
    /// # tokio_test::block_on(async {
    /// # use ocptv::output::*;
    ///
    /// use ocptv::ocptv_log_info;
    ///
    /// let dut = DutInfo::new("my_dut");
    /// let run = TestRun::new("diagnostic_name", "1.0").start(dut).await?;
    ///
    /// let step = run.add_step("step_name").start().await?;
    /// ocptv_log_info!(step, "This is a log message with INFO severity").await?;
    /// step.end(TestStatus::Complete).await?;
    ///
    /// # Ok::<(), OcptvError>(())
    /// # });
    /// ```
    pub async fn add_log(
        &self,
        severity: spec::LogSeverity,
        msg: &str,
    ) -> Result<(), tv::OcptvError> {
        let log = log::Log::builder(msg).severity(severity).build();

        self.step
            .emitter
            .emit(&TestStepArtifactImpl::Log(log.to_artifact()))
            .await?;

        Ok(())
    }

    /// Emits Log message.
    /// This method accepts a [`objects::Log`] object.
    ///
    /// ref: https://github.com/opencomputeproject/ocp-diag-core/tree/main/json_spec#log
    ///
    /// # Examples
    ///
    /// ```rust
    /// # tokio_test::block_on(async {
    /// # use ocptv::output::*;
    ///
    /// let dut = DutInfo::new("my_dut");
    /// let run = TestRun::new("diagnostic_name", "1.0").start(dut).await?;
    ///
    /// let step = run.add_step("step_name").start().await?;
    /// step.add_log_with_details(
    ///     &Log::builder("This is a log message with INFO severity")
    ///         .severity(LogSeverity::Info)
    ///         .source("file", 1)
    ///         .build(),
    /// ).await?;
    /// step.end(TestStatus::Complete).await?;
    ///
    /// # Ok::<(), OcptvError>(())
    /// # });
    /// ```
    pub async fn add_log_with_details(&self, log: &log::Log) -> Result<(), tv::OcptvError> {
        self.step
            .emitter
            .emit(&TestStepArtifactImpl::Log(log.to_artifact()))
            .await?;

        Ok(())
    }

    /// Emits an Error symptom.
    /// This method accepts a [`std::string::String`] to define the symptom.
    ///
    /// ref: https://github.com/opencomputeproject/ocp-diag-core/tree/main/json_spec#error
    ///
    /// # Examples
    ///
    /// ```rust
    /// # tokio_test::block_on(async {
    /// # use ocptv::output::*;
    ///
    /// let dut = DutInfo::new("my_dut");
    /// let run = TestRun::new("diagnostic_name", "1.0").start(dut).await?;
    ///
    /// let step = run.add_step("step_name").start().await?;
    /// step.add_error("symptom").await?;
    /// step.end(TestStatus::Complete).await?;
    ///
    /// # Ok::<(), OcptvError>(())
    /// # });
    /// ```
    ///
    /// ## Using macros
    ///
    /// ```rust
    /// # tokio_test::block_on(async {
    /// # use ocptv::output::*;
    ///
    /// use ocptv::ocptv_error;
    ///
    /// let dut = DutInfo::new("my_dut");
    /// let run = TestRun::new("diagnostic_name", "1.0").start(dut).await?;
    ///
    /// let step = run.add_step("step_name").start().await?;
    /// ocptv_error!(step, "symptom").await?;
    /// step.end(TestStatus::Complete).await?;
    ///
    /// # Ok::<(), OcptvError>(())
    /// # });
    /// ```
    pub async fn add_error(&self, symptom: &str) -> Result<(), tv::OcptvError> {
        let error = error::Error::builder(symptom).build();

        self.step
            .emitter
            .emit(&TestStepArtifactImpl::Error(error.to_artifact()))
            .await?;

        Ok(())
    }

    /// Emits an Error message.
    /// This method accepts a [`std::string::String`] to define the symptom and
    /// another [`std::string::String`] as error message.
    ///
    /// ref: https://github.com/opencomputeproject/ocp-diag-core/tree/main/json_spec#error
    ///
    /// # Examples
    ///
    /// ```rust
    /// # tokio_test::block_on(async {
    /// # use ocptv::output::*;
    ///
    /// let dut = DutInfo::new("my_dut");
    /// let run = TestRun::new("diagnostic_name", "1.0").start(dut).await?;
    ///
    /// let step = run.add_step("step_name").start().await?;
    /// step.add_error_with_msg("symptom", "error message").await?;
    /// step.end(TestStatus::Complete).await?;
    ///
    /// # Ok::<(), OcptvError>(())
    /// # });
    /// ```
    ///
    /// ## Using macros
    ///  
    /// ```rust
    /// # tokio_test::block_on(async {
    /// # use ocptv::output::*;
    ///
    /// use ocptv::ocptv_error;
    ///
    /// let dut = DutInfo::new("my_dut");
    /// let run = TestRun::new("diagnostic_name", "1.0").start(dut).await?;
    ///
    /// let step = run.add_step("step_name").start().await?;
    /// ocptv_error!(step, "symptom", "error message").await?;
    /// step.end(TestStatus::Complete).await?;
    ///
    /// # Ok::<(), OcptvError>(())
    /// # });
    /// ```
    pub async fn add_error_with_msg(&self, symptom: &str, msg: &str) -> Result<(), tv::OcptvError> {
        let error = error::Error::builder(symptom).message(msg).build();

        self.step
            .emitter
            .emit(&TestStepArtifactImpl::Error(error.to_artifact()))
            .await?;

        Ok(())
    }

    /// Emits a Error message.
    /// This method accepts a [`objects::Error`] object.
    ///
    /// ref: https://github.com/opencomputeproject/ocp-diag-core/tree/main/json_spec#error
    ///
    /// # Examples
    ///
    /// ```rust
    /// # tokio_test::block_on(async {
    /// # use ocptv::output::*;
    ///
    /// let mut dut = DutInfo::new("my_dut");
    /// let sw_info = dut.add_software_info(SoftwareInfo::builder("name").build());
    /// let run = TestRun::builder("diagnostic_name", "1.0").build().start(dut).await?;
    ///
    /// let step = run.add_step("step_name").start().await?;
    /// step.add_error_with_details(
    ///     &Error::builder("symptom")
    ///         .message("Error message")
    ///         .source("file", 1)
    ///         .add_software_info(&sw_info)
    ///         .build(),
    /// ).await?;
    /// step.end(TestStatus::Complete).await?;
    ///
    /// # Ok::<(), OcptvError>(())
    /// # });
    /// ```
    pub async fn add_error_with_details(&self, error: &error::Error) -> Result<(), tv::OcptvError> {
        self.step
            .emitter
            .emit(&TestStepArtifactImpl::Error(error.to_artifact()))
            .await?;

        Ok(())
    }

    /// Emits an extension message;
    ///
    /// ref: https://github.com/opencomputeproject/ocp-diag-core/tree/main/json_spec#extension
    ///
    /// # Examples
    ///
    /// ```rust
    /// # tokio_test::block_on(async {
    /// # use ocptv::output::*;
    ///
    /// let dut = DutInfo::new("my_dut");
    /// let run = TestRun::new("diagnostic_name", "1.0").start(dut).await?;
    /// let step = run.add_step("step_name").start().await?;
    ///
    /// #[derive(serde::Serialize)]
    /// struct Ext { i: u32 }
    ///
    /// step.add_extension("ext_name", Ext { i: 42 }).await?;
    ///
    /// # Ok::<(), OcptvError>(())
    /// # });
    /// ```
    pub async fn add_extension<S: serde::Serialize>(
        &self,
        name: &str,
        any: S,
    ) -> Result<(), tv::OcptvError> {
        let ext = TestStepArtifactImpl::Extension(spec::Extension {
            name: name.to_owned(),
            content: serde_json::to_value(&any).map_err(|e| OcptvError::Format(Box::new(e)))?,
        });

        self.step.emitter.emit(&ext).await?;
        Ok(())
    }

    /// Emits a Measurement message.
    ///
    /// ref: https://github.com/opencomputeproject/ocp-diag-core/tree/main/json_spec#measurement
    ///
    /// # Examples
    ///
    /// ```rust
    /// # tokio_test::block_on(async {
    /// # use ocptv::output::*;
    ///
    /// let dut = DutInfo::new("my_dut");
    /// let run = TestRun::new("diagnostic_name", "1.0").start(dut).await?;
    ///
    /// let step = run.add_step("step_name").start().await?;
    /// step.add_measurement("name", 50.into()).await?;
    /// step.end(TestStatus::Complete).await?;
    ///
    /// # Ok::<(), OcptvError>(())
    /// # });
    /// ```
    pub async fn add_measurement(
        &self,
        name: &str,
        value: tv::Value,
    ) -> Result<(), tv::OcptvError> {
        let measurement = measure::Measurement::new(name, value);

        self.step
            .emitter
            .emit(&TestStepArtifactImpl::Measurement(
                measurement.to_artifact(),
            ))
            .await?;

        Ok(())
    }

    /// Emits a Measurement message.
    /// This method accepts a [`objects::Error`] object.
    ///
    /// ref: https://github.com/opencomputeproject/ocp-diag-core/tree/main/json_spec#measurement
    ///
    /// # Examples
    ///
    /// ```rust
    /// # tokio_test::block_on(async {
    /// # use ocptv::output::*;
    ///
    /// let mut dut = DutInfo::new("my_dut");
    /// let hw_info = dut.add_hardware_info(HardwareInfo::builder("fan").build());
    /// let run = TestRun::builder("diagnostic_name", "1.0").build().start(dut).await?;
    /// let step = run.add_step("step_name").start().await?;
    ///
    /// let measurement = Measurement::builder("name", 5000.into())
    ///     .add_validator(&Validator::builder(ValidatorType::Equal, 30.into()).build())
    ///     .add_metadata("key", "value".into())
    ///     .hardware_info(&hw_info)
    ///     .subcomponent(&Subcomponent::builder("name").build())
    ///     .build();
    /// step.add_measurement_with_details(&measurement).await?;
    ///
    /// step.end(TestStatus::Complete).await?;
    ///
    /// # Ok::<(), OcptvError>(())
    /// # });
    /// ```
    pub async fn add_measurement_with_details(
        &self,
        measurement: &measure::Measurement,
    ) -> Result<(), tv::OcptvError> {
        self.step
            .emitter
            .emit(&spec::TestStepArtifactImpl::Measurement(
                measurement.to_artifact(),
            ))
            .await?;

        Ok(())
    }

    /// Create a Measurement Series (a time-series list of measurements).
    /// This method accepts a [`std::string::String`] as series ID and
    /// a [`std::string::String`] as series name.
    ///
    /// ref: https://github.com/opencomputeproject/ocp-diag-core/tree/main/json_spec#measurementseriesstart
    ///
    /// # Examples
    ///
    /// ```rust
    /// # tokio_test::block_on(async {
    /// # use ocptv::output::*;
    ///
    /// let dut = DutInfo::new("my_dut");
    /// let run = TestRun::new("diagnostic_name", "1.0").start(dut).await?;
    /// let step = run.add_step("step_name").start().await?;
    /// let series = step.add_measurement_series("name");
    ///
    /// # Ok::<(), OcptvError>(())
    /// # });
    /// ```
    pub fn add_measurement_series(&self, name: &str) -> MeasurementSeries {
        self.add_measurement_series_with_details(MeasurementSeriesInfo::new(name))
    }

    /// Create a Measurement Series (a time-series list of measurements).
    /// This method accepts a [`objects::MeasurementSeriesStart`] object.
    ///
    /// ref: https://github.com/opencomputeproject/ocp-diag-core/tree/main/json_spec#measurementseriesstart
    ///
    /// # Examples
    ///
    /// ```rust
    /// # tokio_test::block_on(async {
    /// # use ocptv::output::*;
    ///
    /// let dut = DutInfo::new("my_dut");
    /// let run = TestRun::new("diagnostic_name", "1.0").start(dut).await?;
    /// let step = run.add_step("step_name").start().await?;
    /// let series =
    ///     step.add_measurement_series_with_details(MeasurementSeriesInfo::new("name"));
    ///
    /// # Ok::<(), OcptvError>(())
    /// # });
    /// ```
    pub fn add_measurement_series_with_details(
        &self,
        info: measure::MeasurementSeriesInfo,
    ) -> MeasurementSeries {
        // spec says this identifier is unique in the scope of the test run, so create it from
        // the step identifier and a counter
        // ref: https://github.com/opencomputeproject/ocp-diag-core/blob/main/json_spec/README.md#measurementseriesstart
        let series_id = match &info.id {
            Ident::Auto => format!(
                "{}_series{}",
                self.step.emitter.step_id,
                self.measurement_seqno.fetch_add(1, Ordering::AcqRel)
            ),
            Ident::Exact(value) => value.to_owned(),
        };

        MeasurementSeries::new(&series_id, info, Arc::clone(&self.step.emitter))
    }

    /// Emits a Diagnosis message.
    ///
    /// ref: https://github.com/opencomputeproject/ocp-diag-core/tree/main/json_spec#diagnosis
    ///
    /// # Examples
    ///
    /// ```rust
    /// # tokio_test::block_on(async {
    /// # use ocptv::output::*;
    ///
    /// let run = TestRun::new("diagnostic_name", "my_dut", "1.0").start().await?;
    ///
    /// let step = run.add_step("step_name").start().await?;
    /// step.diagnosis("verdict", DiagnosisType::Pass).await?;
    /// step.end(TestStatus::Complete).await?;
    ///
    /// # Ok::<(), OcptvError>(())
    /// # });
    /// ```
    pub async fn diagnosis(
        &self,
        verdict: &str,
        diagnosis_type: spec::DiagnosisType,
    ) -> Result<(), tv::OcptvError> {
        let diagnosis = diagnosis::Diagnosis::new(verdict, diagnosis_type);

        self.step
            .emitter
            .emit(&TestStepArtifactImpl::Diagnosis(diagnosis.to_artifact()))
            .await?;

        Ok(())
    }

    /// Emits a Diagnosis message.
    /// This method accepts a [`objects::Error`] object.
    ///
    /// ref: https://github.com/opencomputeproject/ocp-diag-core/tree/main/json_spec#diagnosis
    ///
    /// # Examples
    ///
    /// ```rust
    /// # tokio_test::block_on(async {
    /// # use ocptv::output::*;
    ///
    /// let hwinfo = HardwareInfo::builder("id", "fan").build();
    /// let run = TestRun::new("diagnostic_name", "my_dut", "1.0").start().await?;
    /// let step = run.add_step("step_name").start().await?;
    ///
    /// let diagnosis = Diagnosis::builder("verdict", DiagnosisType::Pass)
    ///     .hardware_info(&hwinfo)
    ///     .message("message")
    ///     .subcomponent(&Subcomponent::builder("name").build())
    ///     .source("file.rs", 1)
    ///     .build();
    /// step.diagnosis_with_details(&diagnosis).await?;
    /// step.end(TestStatus::Complete).await?;
    ///
    /// # Ok::<(), OcptvError>(())
    /// # });
    /// ```
    pub async fn diagnosis_with_details(
        &self,
        diagnosis: &diagnosis::Diagnosis,
    ) -> Result<(), tv::OcptvError> {
        self.step
            .emitter
            .emit(&spec::TestStepArtifactImpl::Diagnosis(
                diagnosis.to_artifact(),
            ))
            .await?;

        Ok(())
    }
}

pub struct StepEmitter {
    step_id: String,
    // root emitter
    emitter: Arc<emitter::JsonEmitter>,
}

impl StepEmitter {
    pub async fn emit(&self, object: &spec::TestStepArtifactImpl) -> Result<(), io::Error> {
        let root = spec::RootImpl::TestStepArtifact(spec::TestStepArtifact {
            id: self.step_id.clone(),
            // TODO: can these copies be avoided?
            artifact: object.clone(),
        });
        self.emitter.emit(&root).await?;

        Ok(())
    }

    pub fn timestamp_provider(&self) -> &(dyn config::TimestampProvider + Send + Sync + 'static) {
        self.emitter.timestamp_provider()
    }
}<|MERGE_RESOLUTION|>--- conflicted
+++ resolved
@@ -12,20 +12,9 @@
 use futures::future::BoxFuture;
 
 use crate::output as tv;
-use crate::spec::{self, TestStepArtifactImpl, TestStepStart};
-<<<<<<< HEAD
+use crate::spec::{self, TestStepArtifactImpl};
 use tv::OcptvError;
-use tv::{
-    config, emitter, error, log,
-    measure::{self, MeasurementSeries, MeasurementSeriesInfo},
-    Ident,
-};
-=======
-use tv::measure::MeasurementSeries;
-use tv::{config, diagnosis, emitter, error, log, measure};
-
-use super::OcptvError;
->>>>>>> 6b189273
+use tv::{config, diagnosis, emitter, error, log, measure, Ident};
 
 /// A single test step in the scope of a [`TestRun`].
 ///
@@ -68,7 +57,7 @@
     /// ```
     pub async fn start(self) -> Result<StartedTestStep, tv::OcptvError> {
         self.emitter
-            .emit(&TestStepArtifactImpl::TestStepStart(TestStepStart {
+            .emit(&TestStepArtifactImpl::TestStepStart(spec::TestStepStart {
                 name: self.name.clone(),
             }))
             .await?;
@@ -524,8 +513,8 @@
     /// # Ok::<(), OcptvError>(())
     /// # });
     /// ```
-    pub fn add_measurement_series(&self, name: &str) -> MeasurementSeries {
-        self.add_measurement_series_with_details(MeasurementSeriesInfo::new(name))
+    pub fn add_measurement_series(&self, name: &str) -> tv::MeasurementSeries {
+        self.add_measurement_series_with_details(tv::MeasurementSeriesInfo::new(name))
     }
 
     /// Create a Measurement Series (a time-series list of measurements).
@@ -551,7 +540,7 @@
     pub fn add_measurement_series_with_details(
         &self,
         info: measure::MeasurementSeriesInfo,
-    ) -> MeasurementSeries {
+    ) -> tv::MeasurementSeries {
         // spec says this identifier is unique in the scope of the test run, so create it from
         // the step identifier and a counter
         // ref: https://github.com/opencomputeproject/ocp-diag-core/blob/main/json_spec/README.md#measurementseriesstart
@@ -564,7 +553,7 @@
             Ident::Exact(value) => value.to_owned(),
         };
 
-        MeasurementSeries::new(&series_id, info, Arc::clone(&self.step.emitter))
+        tv::MeasurementSeries::new(&series_id, info, Arc::clone(&self.step.emitter))
     }
 
     /// Emits a Diagnosis message.
@@ -577,7 +566,8 @@
     /// # tokio_test::block_on(async {
     /// # use ocptv::output::*;
     ///
-    /// let run = TestRun::new("diagnostic_name", "my_dut", "1.0").start().await?;
+    /// let dut = DutInfo::new("my dut");
+    /// let run = TestRun::new("diagnostic_name", "1.0").start(dut).await?;
     ///
     /// let step = run.add_step("step_name").start().await?;
     /// step.diagnosis("verdict", DiagnosisType::Pass).await?;
@@ -612,17 +602,19 @@
     /// # tokio_test::block_on(async {
     /// # use ocptv::output::*;
     ///
-    /// let hwinfo = HardwareInfo::builder("id", "fan").build();
-    /// let run = TestRun::new("diagnostic_name", "my_dut", "1.0").start().await?;
+    /// let mut dut = DutInfo::new("my_dut");
+    /// let hw_info = dut.add_hardware_info(HardwareInfo::builder("fan").build());
+    /// let run = TestRun::new("diagnostic_name", "1.0").start(dut).await?;
     /// let step = run.add_step("step_name").start().await?;
     ///
     /// let diagnosis = Diagnosis::builder("verdict", DiagnosisType::Pass)
-    ///     .hardware_info(&hwinfo)
+    ///     .hardware_info(&hw_info)
     ///     .message("message")
     ///     .subcomponent(&Subcomponent::builder("name").build())
     ///     .source("file.rs", 1)
     ///     .build();
     /// step.diagnosis_with_details(&diagnosis).await?;
+    ///
     /// step.end(TestStatus::Complete).await?;
     ///
     /// # Ok::<(), OcptvError>(())
